--- conflicted
+++ resolved
@@ -343,7 +343,6 @@
 				masterGWCIDR      string = "10.128.2.1/24"
 				masterMgmtPortIP  string = "10.128.2.2"
 				lrpMAC            string = "0A:58:0A:80:02:01"
-				masterHOPortIP    string = "10.128.2.3"
 				masterMgmtPortMAC string = "00:00:00:55:66:77"
 				masterHOPortIP    string = "10.128.2.3"
 			)
@@ -725,11 +724,7 @@
 				nodeGWIP               string = "10.1.1.1/24"
 				nodeMgmtPortIP         string = "10.1.1.2"
 				nodeMgmtPortMAC        string = "0A:58:0A:01:01:02"
-<<<<<<< HEAD
-				masterHOPortIP         string = "10.1.1.3"
-=======
 				nodeHOPortIP           string = "10.1.1.3"
->>>>>>> 31658f35
 			)
 
 			ifaceID := physicalBridgeName + "_" + nodeName
@@ -771,11 +766,7 @@
 
 			fexec.AddFakeCmdsNoOutputNoError([]string{
 				"ovn-nbctl --timeout=15 --may-exist lrp-add ovn_cluster_router rtos-" + nodeName + " " + lrpMAC + " " + nodeGWIP,
-<<<<<<< HEAD
-				"ovn-nbctl --timeout=15 -- --may-exist ls-add " + nodeName + " -- set logical_switch " + nodeName + " other-config:subnet=" + nodeSubnet + " other-config:exclude_ips=" + nodeMgmtPortIP + ".." + masterHOPortIP + " external-ids:gateway_ip=" + nodeGWIP,
-=======
 				"ovn-nbctl --timeout=15 -- --may-exist ls-add " + nodeName + " -- set logical_switch " + nodeName + " other-config:subnet=" + nodeSubnet + " other-config:exclude_ips=" + nodeMgmtPortIP + ".." + nodeHOPortIP + " external-ids:gateway_ip=" + nodeGWIP,
->>>>>>> 31658f35
 				"ovn-nbctl --timeout=15 -- --may-exist lsp-add " + nodeName + " stor-" + nodeName + " -- set logical_switch_port stor-" + nodeName + " type=router options:router-port=rtos-" + nodeName + " addresses=\"" + lrpMAC + "\"",
 				"ovn-nbctl --timeout=15 set logical_switch " + nodeName + " load_balancer=" + tcpLBUUID,
 				"ovn-nbctl --timeout=15 add logical_switch " + nodeName + " load_balancer " + udpLBUUID,
