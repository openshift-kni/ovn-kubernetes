package ovn

import (
	"encoding/json"
	"fmt"
	"net"

	"github.com/urfave/cli"
	v1 "k8s.io/api/core/v1"
	metav1 "k8s.io/apimachinery/pkg/apis/meta/v1"
	kuberuntime "k8s.io/apimachinery/pkg/runtime"
	"k8s.io/client-go/kubernetes/fake"
	kubetesting "k8s.io/client-go/testing"

	"github.com/ovn-org/ovn-kubernetes/go-controller/pkg/config"
	"github.com/ovn-org/ovn-kubernetes/go-controller/pkg/factory"
	ovntest "github.com/ovn-org/ovn-kubernetes/go-controller/pkg/testing"
	"github.com/ovn-org/ovn-kubernetes/go-controller/pkg/util"

	. "github.com/onsi/ginkgo"
	. "github.com/onsi/gomega"
)

// Please use following subnets for various networks that we have
// 172.16.1.0/24 -- physical network that k8s nodes connect to
// 100.64.0.0/16 -- the join subnet that connects all the L3 gateways with the distributed router
// 169.254.33.0/24 -- the subnet that connects OVN logical network to physical network
// 10.1.0.0/16 -- the overlay subnet that Pods connect to.

func cleanupGateway(fexec *ovntest.FakeExec, nodeName string, nodeSubnet string, clusterCIDR string, nextHop string) {
	const (
		clusterRouter     string = util.OvnClusterRouter
		node1RouteUUID    string = "0cac12cf-3e0f-4682-b028-5ea2e0001962"
		node1mgtRouteUUID string = "0cac12cf-3e0f-4682-b028-5ea2e0001963"
	)

	fexec.AddFakeCmd(&ovntest.ExpectedCmd{
		Cmd:    "ovn-nbctl --timeout=15 --if-exist get logical_router_port rtoj-GR_" + nodeName + " networks",
		Output: "[\"100.64.0.1/29\"]",
	})
	fexec.AddFakeCmd(&ovntest.ExpectedCmd{
		Cmd:    "ovn-nbctl --timeout=15 --data=bare --no-heading --columns=_uuid find logical_router_static_route nexthop=\"100.64.0.1\"",
		Output: node1RouteUUID,
	})
	fexec.AddFakeCmdsNoOutputNoError([]string{
		"ovn-nbctl --timeout=15 --if-exists remove logical_router " + clusterRouter + " static_routes " + node1RouteUUID,
	})
	fexec.AddFakeCmd(&ovntest.ExpectedCmd{
		Cmd:    "ovn-nbctl --timeout=15 --data=bare --no-heading --columns=_uuid find logical_router_static_route nexthop=\"" + nextHop + "\"",
		Output: node1mgtRouteUUID,
	})
	fexec.AddFakeCmdsNoOutputNoError([]string{
		"ovn-nbctl --timeout=15 --if-exists remove logical_router " + clusterRouter + " static_routes " + node1mgtRouteUUID,
	})
	fexec.AddFakeCmdsNoOutputNoError([]string{
		"ovn-nbctl --timeout=15 --if-exist ls-del join_" + nodeName,
		"ovn-nbctl --timeout=15 --if-exist lr-del GR_" + nodeName,
		"ovn-nbctl --timeout=15 --if-exist ls-del ext_" + nodeName,
		"ovn-nbctl --timeout=15 --if-exist lrp-del dtoj-" + nodeName,
	})
	fexec.AddFakeCmd(&ovntest.ExpectedCmd{
		Cmd:    "ovn-nbctl --timeout=15 --data=bare --no-heading --columns=_uuid find load_balancer external_ids:TCP_lb_gateway_router=GR_" + nodeName,
		Output: "",
	})
	fexec.AddFakeCmd(&ovntest.ExpectedCmd{
		Cmd:    "ovn-nbctl --timeout=15 --data=bare --no-heading --columns=_uuid find load_balancer external_ids:UDP_lb_gateway_router=GR_" + nodeName,
		Output: "",
	})
}

func defaultFakeExec(nodeSubnet, nodeName string) (*ovntest.FakeExec, string, string) {
	const (
		tcpLBUUID string = "1a3dfc82-2749-4931-9190-c30e7c0ecea3"
		udpLBUUID string = "6d3142fc-53e8-4ac1-88e6-46094a5a9957"
		mgmtMAC   string = "01:02:03:04:05:06"
	)

	fexec := ovntest.NewFakeExec()
	fexec.AddFakeCmdsNoOutputNoError([]string{
		"ovn-nbctl --timeout=15 --columns=_uuid list port_group",
		"ovn-sbctl --timeout=15 --columns=_uuid list IGMP_Group",
		"ovn-nbctl --timeout=15 -- --may-exist lr-add ovn_cluster_router -- set logical_router ovn_cluster_router external_ids:k8s-cluster-router=yes",
		"ovn-nbctl --timeout=15 -- set logical_router ovn_cluster_router options:mcast_relay=\"true\"",
		"ovn-nbctl --timeout=15 --data=bare --no-heading --columns=_uuid find port_group name=mcastPortGroupDeny",
		"ovn-nbctl --timeout=15 create port_group name=mcastPortGroupDeny external-ids:name=mcastPortGroupDeny",
		"ovn-nbctl --timeout=15 --data=bare --no-heading --columns=_uuid find ACL match=\"inport == @mcastPortGroupDeny && ip4.mcast\" action=drop external-ids:default-deny-policy-type=Egress",
		"ovn-nbctl --timeout=15 --id=@acl create acl priority=1011 direction=from-lport match=\"inport == @mcastPortGroupDeny && ip4.mcast\" action=drop external-ids:default-deny-policy-type=Egress -- add port_group  acls @acl",
		"ovn-nbctl --timeout=15 --data=bare --no-heading --columns=_uuid find ACL match=\"outport == @mcastPortGroupDeny && ip4.mcast\" action=drop external-ids:default-deny-policy-type=Ingress",
		"ovn-nbctl --timeout=15 --id=@acl create acl priority=1011 direction=to-lport match=\"outport == @mcastPortGroupDeny && ip4.mcast\" action=drop external-ids:default-deny-policy-type=Ingress -- add port_group  acls @acl",
	})
	fexec.AddFakeCmd(&ovntest.ExpectedCmd{
		Cmd:    "ovn-nbctl --timeout=15 --data=bare --no-heading --columns=_uuid find load_balancer external_ids:k8s-cluster-lb-tcp=yes",
		Output: "",
	})
	fexec.AddFakeCmd(&ovntest.ExpectedCmd{
		Cmd:    "ovn-nbctl --timeout=15 -- create load_balancer external_ids:k8s-cluster-lb-tcp=yes protocol=tcp",
		Output: tcpLBUUID,
	})
	fexec.AddFakeCmd(&ovntest.ExpectedCmd{
		Cmd:    "ovn-nbctl --timeout=15 --data=bare --no-heading --columns=_uuid find load_balancer external_ids:k8s-cluster-lb-udp=yes",
		Output: "",
	})
	fexec.AddFakeCmd(&ovntest.ExpectedCmd{
		Cmd:    "ovn-nbctl --timeout=15 -- create load_balancer external_ids:k8s-cluster-lb-udp=yes protocol=udp",
		Output: udpLBUUID,
	})

	// Node-related logical network stuff
	ip, cidr, err := net.ParseCIDR(nodeSubnet)
	Expect(err).NotTo(HaveOccurred())
	cidr.IP = util.NextIP(ip)
	lrpMAC := util.IPAddrToHWAddr(cidr.IP)
	gwCIDR := cidr.String()
	gwIP := cidr.IP.String()
	nodeMgmtPortIP := util.NextIP(cidr.IP)
	hybridOverlayIP := util.NextIP(nodeMgmtPortIP)

	fexec.AddFakeCmdsNoOutputNoError([]string{
		"ovn-nbctl --timeout=15 --data=bare --no-heading --columns=name,other-config find logical_switch other-config:subnet!=_",
	})
	fexec.AddFakeCmdsNoOutputNoError([]string{
		"ovn-nbctl --timeout=15 --may-exist lrp-add ovn_cluster_router rtos-" + nodeName + " " + lrpMAC + " " + gwCIDR,
<<<<<<< HEAD
		"ovn-nbctl --timeout=15 -- --may-exist ls-add " + nodeName + " -- set logical_switch " + nodeName + " other-config:subnet=" + nodeSubnet + " other-config:exclude_ips=" + nodeMgmtPortIP.String() + ".." + hybridOverlayIP.String() + " external-ids:gateway_ip=" + gwCIDR,
=======
		"ovn-nbctl --timeout=15 -- --may-exist ls-add " + nodeName + " -- set logical_switch " + nodeName + " other-config:subnet=" + nodeSubnet + " other-config:exclude_ips=" + nodeMgmtPortIP.String() + ".." + hybridOverlayIP.String(),
>>>>>>> 7de2075c
		"ovn-nbctl --timeout=15 set logical_switch " + nodeName + " other-config:mcast_snoop=\"true\"",
		"ovn-nbctl --timeout=15 set logical_switch " + nodeName + " other-config:mcast_querier=\"true\" other-config:mcast_eth_src=\"" + lrpMAC + "\" other-config:mcast_ip4_src=\"" + gwIP + "\"",
		"ovn-nbctl --timeout=15 -- --may-exist lsp-add " + nodeName + " stor-" + nodeName + " -- set logical_switch_port stor-" + nodeName + " type=router options:router-port=rtos-" + nodeName + " addresses=\"" + lrpMAC + "\"",
		"ovn-nbctl --timeout=15 set logical_switch " + nodeName + " load_balancer=" + tcpLBUUID,
		"ovn-nbctl --timeout=15 add logical_switch " + nodeName + " load_balancer " + udpLBUUID,
		"ovn-nbctl --timeout=15 -- --may-exist lsp-add " + nodeName + " k8s-" + nodeName + " -- lsp-set-addresses " + "k8s-" + nodeName + " " + mgmtMAC + " " + nodeMgmtPortIP.String(),
<<<<<<< HEAD
=======
		"ovn-nbctl --timeout=15 --may-exist acl-add " + nodeName + " to-lport 1001 ip4.src==" + nodeMgmtPortIP.String() + " allow-related",
>>>>>>> 7de2075c
	})
	fexec.AddFakeCmd(&ovntest.ExpectedCmd{
		Cmd:    "ovn-nbctl --timeout=15 lsp-list " + nodeName,
		Output: "29df5ce5-2802-4ee5-891f-4fb27ca776e9 (k8s-" + nodeName + ")",
	})
	fexec.AddFakeCmdsNoOutputNoError([]string{
		"ovn-nbctl --timeout=15 -- --if-exists set logical_switch " + nodeName + " other-config:exclude_ips=" + hybridOverlayIP.String(),
<<<<<<< HEAD
		"ovn-nbctl --timeout=15 --may-exist acl-add " + nodeName + " to-lport 1001 ip4.src==" + nodeMgmtPortIP.String() + " allow-related",
=======
>>>>>>> 7de2075c
	})

	return fexec, tcpLBUUID, udpLBUUID
}

func addNodeportLBs(fexec *ovntest.FakeExec, nodeName, tcpLBUUID, udpLBUUID string) {
	fexec.AddFakeCmdsNoOutputNoError([]string{
		"ovn-nbctl --timeout=15 --data=bare --no-heading --columns=_uuid find load_balancer external_ids:TCP_lb_gateway_router=GR_" + nodeName,
		"ovn-nbctl --timeout=15 --data=bare --no-heading --columns=_uuid find load_balancer external_ids:UDP_lb_gateway_router=GR_" + nodeName,
	})
	fexec.AddFakeCmd(&ovntest.ExpectedCmd{
		Cmd:    "ovn-nbctl --timeout=15 -- create load_balancer external_ids:TCP_lb_gateway_router=GR_" + nodeName + " protocol=tcp",
		Output: tcpLBUUID,
	})
	fexec.AddFakeCmd(&ovntest.ExpectedCmd{
		Cmd:    "ovn-nbctl --timeout=15 -- create load_balancer external_ids:UDP_lb_gateway_router=GR_" + nodeName + " protocol=udp",
		Output: udpLBUUID,
	})
	fexec.AddFakeCmdsNoOutputNoError([]string{
		"ovn-nbctl --timeout=15 set logical_router GR_node1 load_balancer=" + tcpLBUUID,
		"ovn-nbctl --timeout=15 add logical_router GR_node1 load_balancer " + udpLBUUID,
	})
}

func getDisabledGwModeAnnotation() string {
	l3GatewayConfig := map[string]interface{}{
		OvnDefaultNetworkGateway: map[string]string{
			OvnNodeGatewayMode: string(config.GatewayModeDisabled),
		},
	}
	bytes, err := json.Marshal(l3GatewayConfig)
	Expect(err).NotTo(HaveOccurred())

	return string(bytes)
}

var _ = Describe("Master Operations", func() {
	var app *cli.App

	BeforeEach(func() {
		// Restore global default values before each testcase
		config.RestoreDefaultConfig()

		app = cli.NewApp()
		app.Name = "test"
		app.Flags = config.Flags
	})

	It("creates logical network elements for a 2-node cluster", func() {
		const (
			clusterIPNet string = "10.1.0.0"
			clusterCIDR  string = clusterIPNet + "/16"
		)

		app.Action = func(ctx *cli.Context) error {
			const (
				nodeName    string = "node1"
				nodeSubnet  string = "10.1.0.0/24"
				clusterCIDR string = "10.1.0.0/16"
				nextHop     string = "10.1.0.2"
				mgmtMAC     string = "01:02:03:04:05:06"
			)

			fexec, tcpLBUUID, udpLBUUID := defaultFakeExec(nodeSubnet, nodeName)
			cleanupGateway(fexec, nodeName, nodeSubnet, clusterCIDR, nextHop)

			testNode := v1.Node{ObjectMeta: metav1.ObjectMeta{
				Name: nodeName,
				Annotations: map[string]string{
					OvnNodeManagementPortMacAddress: mgmtMAC,
					OvnNodeL3GatewayConfig:          getDisabledGwModeAnnotation(),
				},
			}}

			fakeClient := fake.NewSimpleClientset(&v1.NodeList{
				Items: []v1.Node{testNode},
			})

			err := util.SetExec(fexec)
			Expect(err).NotTo(HaveOccurred())

			_, err = config.InitConfig(ctx, fexec, nil)
			Expect(err).NotTo(HaveOccurred())

			stopChan := make(chan struct{})
			f, err := factory.NewWatchFactory(fakeClient, stopChan)
			Expect(err).NotTo(HaveOccurred())
			defer close(stopChan)

			clusterController := NewOvnController(fakeClient, f, nil)
			Expect(clusterController).NotTo(BeNil())
			clusterController.TCPLoadBalancerUUID = tcpLBUUID
			clusterController.UDPLoadBalancerUUID = udpLBUUID

			err = clusterController.StartClusterMaster("master")
			Expect(err).NotTo(HaveOccurred())

			err = clusterController.WatchNodes(nil)
			Expect(err).NotTo(HaveOccurred())

			Expect(fexec.CalledMatchesExpected()).To(BeTrue(), fexec.ErrorDesc)
			updatedNode, err := fakeClient.CoreV1().Nodes().Get(nodeName, metav1.GetOptions{})
			Expect(err).NotTo(HaveOccurred())
			Expect(updatedNode.Annotations[OvnNodeSubnets]).To(MatchJSON(fmt.Sprintf(`{"default": "%s"}`, nodeSubnet)))
			Expect(updatedNode.Annotations).To(HaveKeyWithValue(OvnNodeManagementPortMacAddress, mgmtMAC))
			Eventually(fexec.CalledMatchesExpected, 2).Should(BeTrue(), fexec.ErrorDesc)
			return nil
		}

		err := app.Run([]string{
			app.Name,
			"-cluster-subnets=" + clusterCIDR,
			"-enable-multicast",
		})
		Expect(err).NotTo(HaveOccurred())
	})

	It("does not allocate a hostsubnet for a node that already has one", func() {
		const (
			clusterIPNet string = "10.1.0.0"
			clusterCIDR  string = clusterIPNet + "/16"
		)

		app.Action = func(ctx *cli.Context) error {
			const (
				nodeName    string = "node1"
				nodeSubnet  string = "10.1.3.0/24"
				clusterCIDR string = "10.1.0.0/16"
				nextHop     string = "10.1.3.2"
				mgmtMAC     string = "01:02:03:04:05:06"
			)

			testNode := v1.Node{ObjectMeta: metav1.ObjectMeta{
				Name: nodeName,
				Annotations: map[string]string{
					OvnNodeManagementPortMacAddress: mgmtMAC,
					OvnNodeSubnets:                  fmt.Sprintf(`{"default": "%s"}`, nodeSubnet),
					OvnNodeL3GatewayConfig:          getDisabledGwModeAnnotation(),
				},
			}}

			fakeClient := fake.NewSimpleClientset(&v1.NodeList{
				Items: []v1.Node{testNode},
			})
			fakeClient.PrependReactor("patch", "nodes", func(action kubetesting.Action) (bool, kuberuntime.Object, error) {
				// Should not be called as the node already has a subnet
				Expect(true).To(BeFalse())
				return true, nil, fmt.Errorf("should not be called")
			})

			fexec, tcpLBUUID, udpLBUUID := defaultFakeExec(nodeSubnet, nodeName)
			err := util.SetExec(fexec)
			Expect(err).NotTo(HaveOccurred())
			cleanupGateway(fexec, nodeName, nodeSubnet, clusterCIDR, nextHop)

			_, err = config.InitConfig(ctx, fexec, nil)
			Expect(err).NotTo(HaveOccurred())

			stopChan := make(chan struct{})
			f, err := factory.NewWatchFactory(fakeClient, stopChan)
			Expect(err).NotTo(HaveOccurred())
			defer close(stopChan)

			clusterController := NewOvnController(fakeClient, f, nil)
			Expect(clusterController).NotTo(BeNil())
			clusterController.TCPLoadBalancerUUID = tcpLBUUID
			clusterController.UDPLoadBalancerUUID = udpLBUUID

			err = clusterController.StartClusterMaster("master")
			Expect(err).NotTo(HaveOccurred())

			err = clusterController.WatchNodes(nil)
			Expect(err).NotTo(HaveOccurred())

			Expect(fexec.CalledMatchesExpected()).To(BeTrue(), fexec.ErrorDesc)
			updatedNode, err := fakeClient.CoreV1().Nodes().Get(nodeName, metav1.GetOptions{})
			Expect(err).NotTo(HaveOccurred())
			Expect(updatedNode.Annotations[OvnNodeSubnets]).To(MatchJSON(fmt.Sprintf(`{"default": "%s"}`, nodeSubnet)))
			Expect(updatedNode.Annotations).To(HaveKeyWithValue(OvnNodeManagementPortMacAddress, mgmtMAC))
			Eventually(fexec.CalledMatchesExpected, 2).Should(BeTrue(), fexec.ErrorDesc)
			return nil
		}

		err := app.Run([]string{
			app.Name,
			"-cluster-subnets=" + clusterCIDR,
			"-enable-multicast",
		})
		Expect(err).NotTo(HaveOccurred())
	})

	It("removes deleted nodes from the OVN database", func() {
		app.Action = func(ctx *cli.Context) error {
			const (
				tcpLBUUID         string = "1a3dfc82-2749-4931-9190-c30e7c0ecea3"
				udpLBUUID         string = "6d3142fc-53e8-4ac1-88e6-46094a5a9957"
				clusterRouter     string = util.OvnClusterRouter
				node1Name         string = "openshift-node-1"
				node1Subnet       string = "10.128.0.0/24"
				node1RouteUUID    string = "0cac12cf-3e0f-4682-b028-5ea2e0001962"
				node1mgtRouteUUID string = "0cac12cf-3e0f-4682-b028-5ea2e0001963"
				masterName        string = "openshift-master-node"
				masterSubnet      string = "10.128.2.0/24"
				masterGWCIDR      string = "10.128.2.1/24"
				masterMgmtPortIP  string = "10.128.2.2"
				lrpMAC            string = "0A:58:0A:80:02:01"
<<<<<<< HEAD
=======
				masterHOPortIP    string = "10.128.2.3"
>>>>>>> 7de2075c
				masterMgmtPortMAC string = "00:00:00:55:66:77"
				masterHOPortIP    string = "10.128.2.3"
			)

			fexec := ovntest.NewFakeExec()
			fexec.AddFakeCmd(&ovntest.ExpectedCmd{
				Cmd: "ovn-nbctl --timeout=15 --data=bare --no-heading --columns=name,other-config find logical_switch other-config:subnet!=_",
				// Return two nodes
				Output: fmt.Sprintf(`%s
subnet=%s

%s
subnet=%s
`, node1Name, node1Subnet, masterName, masterSubnet),
			})

			// Expect the code to delete node1 which no longer exists in Kubernetes API
			fexec.AddFakeCmdsNoOutputNoError([]string{
				"ovn-nbctl --timeout=15 --if-exist ls-del " + node1Name,
				"ovn-nbctl --timeout=15 --if-exist lrp-del rtos-" + node1Name,
			})
			fexec.AddFakeCmd(&ovntest.ExpectedCmd{
				Cmd:    "ovn-nbctl --timeout=15 --if-exist get logical_router_port rtoj-GR_openshift-node-1 networks",
				Output: "[\"100.64.0.1/29\"]",
			})
			fexec.AddFakeCmd(&ovntest.ExpectedCmd{
				Cmd:    "ovn-nbctl --timeout=15 --data=bare --no-heading --columns=_uuid find logical_router_static_route nexthop=\"100.64.0.1\"",
				Output: node1RouteUUID,
			})
			fexec.AddFakeCmdsNoOutputNoError([]string{
				"ovn-nbctl --timeout=15 --if-exists remove logical_router " + clusterRouter + " static_routes " + node1RouteUUID,
			})
			fexec.AddFakeCmd(&ovntest.ExpectedCmd{
				Cmd:    "ovn-nbctl --timeout=15 --data=bare --no-heading --columns=_uuid find logical_router_static_route nexthop=\"10.128.0.2\"",
				Output: node1mgtRouteUUID,
			})
			fexec.AddFakeCmdsNoOutputNoError([]string{
				"ovn-nbctl --timeout=15 --if-exists remove logical_router " + clusterRouter + " static_routes " + node1mgtRouteUUID,
			})
			fexec.AddFakeCmdsNoOutputNoError([]string{
				"ovn-nbctl --timeout=15 --if-exist ls-del join_" + node1Name,
				"ovn-nbctl --timeout=15 --if-exist lr-del GR_" + node1Name,
				"ovn-nbctl --timeout=15 --if-exist ls-del ext_" + node1Name,
				"ovn-nbctl --timeout=15 --if-exist lrp-del dtoj-" + node1Name,
			})
			fexec.AddFakeCmd(&ovntest.ExpectedCmd{
				Cmd:    "ovn-nbctl --timeout=15 --data=bare --no-heading --columns=_uuid find load_balancer external_ids:TCP_lb_gateway_router=GR_" + node1Name,
				Output: "",
			})
			fexec.AddFakeCmd(&ovntest.ExpectedCmd{
				Cmd:    "ovn-nbctl --timeout=15 --data=bare --no-heading --columns=_uuid find load_balancer external_ids:UDP_lb_gateway_router=GR_" + node1Name,
				Output: "",
			})

			// Expect the code to re-add the master node (which still exists)
			// when the factory watch begins and enumerates all existing
			// Kubernetes API nodes
			fexec.AddFakeCmdsNoOutputNoError([]string{
				"ovn-nbctl --timeout=15 --may-exist lrp-add ovn_cluster_router rtos-" + masterName + " " + lrpMAC + " " + masterGWCIDR,
<<<<<<< HEAD
				"ovn-nbctl --timeout=15 -- --may-exist ls-add " + masterName + " -- set logical_switch " + masterName + " other-config:subnet=" + masterSubnet + " other-config:exclude_ips=" + masterMgmtPortIP + ".." + masterHOPortIP + " external-ids:gateway_ip=" + masterGWCIDR,
=======
				"ovn-nbctl --timeout=15 -- --may-exist ls-add " + masterName + " -- set logical_switch " + masterName + " other-config:subnet=" + masterSubnet + " other-config:exclude_ips=" + masterMgmtPortIP + ".." + masterHOPortIP,
>>>>>>> 7de2075c
				"ovn-nbctl --timeout=15 -- --may-exist lsp-add " + masterName + " stor-" + masterName + " -- set logical_switch_port stor-" + masterName + " type=router options:router-port=rtos-" + masterName + " addresses=\"" + lrpMAC + "\"",
				"ovn-nbctl --timeout=15 set logical_switch " + masterName + " load_balancer=" + tcpLBUUID,
				"ovn-nbctl --timeout=15 add logical_switch " + masterName + " load_balancer " + udpLBUUID,
				"ovn-nbctl --timeout=15 -- --may-exist lsp-add " + masterName + " k8s-" + masterName + " -- lsp-set-addresses " + "k8s-" + masterName + " " + masterMgmtPortMAC + " " + masterMgmtPortIP,
<<<<<<< HEAD
			})
			fexec.AddFakeCmd(&ovntest.ExpectedCmd{
				Cmd:    "ovn-nbctl --timeout=15 lsp-list " + masterName,
				Output: "29df5ce5-2802-4ee5-891f-4fb27ca776e9 (k8s-" + masterName + ")",
			})
			fexec.AddFakeCmdsNoOutputNoError([]string{
				"ovn-nbctl --timeout=15 -- --if-exists set logical_switch " + masterName + " other-config:exclude_ips=" + masterHOPortIP,
=======
>>>>>>> 7de2075c
				"ovn-nbctl --timeout=15 --may-exist acl-add " + masterName + " to-lport 1001 ip4.src==" + masterMgmtPortIP + " allow-related",
			})
			fexec.AddFakeCmd(&ovntest.ExpectedCmd{
				Cmd:    "ovn-nbctl --timeout=15 lsp-list " + masterName,
				Output: "29df5ce5-2802-4ee5-891f-4fb27ca776e9 (k8s-" + masterName + ")",
			})
			fexec.AddFakeCmdsNoOutputNoError([]string{
				"ovn-nbctl --timeout=15 -- --if-exists set logical_switch " + masterName + " other-config:exclude_ips=" + masterHOPortIP,
			})

			cleanupGateway(fexec, masterName, masterSubnet, masterGWCIDR, masterMgmtPortIP)

			masterNode := v1.Node{
				ObjectMeta: metav1.ObjectMeta{
					Name: masterName,
					Annotations: map[string]string{
						OvnNodeSubnets:                  fmt.Sprintf(`{"default": "%s"}`, masterSubnet),
						OvnNodeManagementPortMacAddress: masterMgmtPortMAC,
						OvnNodeL3GatewayConfig:          getDisabledGwModeAnnotation(),
					},
				},
				Spec: v1.NodeSpec{
					ProviderID: "gce://openshift-gce-devel-ci/us-east1-b/ci-op-tbtpp-m-0",
				},
				Status: v1.NodeStatus{
					Conditions: []v1.NodeCondition{
						{
							Type:               v1.NodeNetworkUnavailable,
							Status:             v1.ConditionTrue,
							Reason:             "NoRouteCreated",
							Message:            "Node created without a route",
							LastTransitionTime: metav1.Now(),
						},
					},
				},
			}
			fakeClient := fake.NewSimpleClientset(&v1.NodeList{
				Items: []v1.Node{masterNode},
			})

			err := util.SetExec(fexec)
			Expect(err).NotTo(HaveOccurred())

			_, err = config.InitConfig(ctx, fexec, nil)
			Expect(err).NotTo(HaveOccurred())

			stopChan := make(chan struct{})
			f, err := factory.NewWatchFactory(fakeClient, stopChan)
			Expect(err).NotTo(HaveOccurred())
			defer close(stopChan)

			clusterController := NewOvnController(fakeClient, f, nil)
			Expect(clusterController).NotTo(BeNil())
			clusterController.TCPLoadBalancerUUID = tcpLBUUID
			clusterController.UDPLoadBalancerUUID = udpLBUUID
			_ = clusterController.joinSubnetAllocator.AddNetworkRange("100.64.0.0/16", 3)

			// Let the real code run and ensure OVN database sync
			err = clusterController.WatchNodes(nil)
			Expect(err).NotTo(HaveOccurred())

			Expect(fexec.CalledMatchesExpected()).To(BeTrue(), fexec.ErrorDesc)

			node, err := fakeClient.CoreV1().Nodes().Get(masterNode.Name, metav1.GetOptions{})
			Expect(err).NotTo(HaveOccurred())
			Expect(len(node.Status.Conditions)).To(BeIdenticalTo(1))
			Expect(node.Status.Conditions[0].Message).To(BeIdenticalTo("ovn-kube cleared kubelet-set NoRouteCreated"))

			return nil
		}

		err := app.Run([]string{app.Name})
		Expect(err).NotTo(HaveOccurred())
	})
})

var _ = Describe("Gateway Init Operations", func() {
	var app *cli.App

	const (
		clusterIPNet string = "10.1.0.0"
		clusterCIDR  string = clusterIPNet + "/16"
	)

	BeforeEach(func() {
		// Restore global default values before each testcase
		config.RestoreDefaultConfig()

		app = cli.NewApp()
		app.Name = "test"
		app.Flags = config.Flags
	})

	It("sets up a localnet gateway", func() {
		app.Action = func(ctx *cli.Context) error {
			const (
				nodeName               string = "node1"
				nodeLRPMAC             string = "0A:58:0A:01:01:01"
				joinSubnet             string = "100.64.0.0/29"
				lrpMAC                 string = "0A:58:64:40:00:01"
				lrpIP                  string = "100.64.0.1"
				drLrpMAC               string = "0A:58:64:40:00:02"
				drLrpIP                string = "100.64.0.2"
				brLocalnetMAC          string = "11:22:33:44:55:66"
				clusterRouter          string = util.OvnClusterRouter
				systemID               string = "cb9ec8fa-b409-4ef3-9f42-d9283c47aac6"
				tcpLBUUID              string = "d2e858b2-cb5a-441b-a670-ed450f79a91f"
				udpLBUUID              string = "12832f14-eb0f-44d4-b8db-4cccbc73c792"
				nodeSubnet             string = "10.1.1.0/24"
				nextHop                string = "10.1.1.2"
				gwRouter               string = "GR_" + nodeName
				clusterIPNet           string = "10.1.0.0"
				clusterCIDR            string = clusterIPNet + "/16"
				localnetGatewayIP      string = "169.254.33.2/24"
				localnetGatewayNextHop string = "169.254.33.1"
				localnetBridgeName     string = "br-local"
				masterGWCIDR           string = "10.1.1.1/24"
				masterMgmtPortIP       string = "10.1.1.2"
				masterHOPortIP         string = "10.1.1.3"
				node1RouteUUID         string = "0cac12cf-3e0f-4682-b028-5ea2e0001962"
				node1mgtRouteUUID      string = "0cac12cf-3e0f-4682-b028-5ea2e0001963"
			)

			ifaceID := localnetBridgeName + "_" + nodeName
			l3GatewayConfig := map[string]string{
				OvnNodeGatewayMode:       string(config.GatewayModeLocal),
				OvnNodeGatewayVlanID:     string(config.Gateway.VLANID),
				OvnNodeGatewayIfaceID:    ifaceID,
				OvnNodeGatewayMacAddress: brLocalnetMAC,
				OvnNodeGatewayIP:         localnetGatewayIP,
				OvnNodeGatewayNextHop:    localnetGatewayNextHop,
				OvnNodePortEnable:        "true",
			}
			bytes, err := json.Marshal(map[string]map[string]string{"default": l3GatewayConfig})
			Expect(err).NotTo(HaveOccurred())

			testNode := v1.Node{ObjectMeta: metav1.ObjectMeta{
				Name: nodeName,
				Annotations: map[string]string{
					OvnNodeManagementPortMacAddress: brLocalnetMAC,
					OvnNodeSubnets:                  fmt.Sprintf(`{"default": "%s"}`, nodeSubnet),
					OvnNodeJoinSubnets:              fmt.Sprintf(`{"default": "%s"}`, joinSubnet),
					OvnNodeL3GatewayConfig:          string(bytes),
					OvnNodeChassisID:                systemID,
				},
			}}

			fakeClient := fake.NewSimpleClientset(&v1.NodeList{
				Items: []v1.Node{testNode},
			})

			fexec := ovntest.NewFakeExec()
			err = util.SetExec(fexec)
			Expect(err).NotTo(HaveOccurred())

			_, err = config.InitConfig(ctx, fexec, nil)
			Expect(err).NotTo(HaveOccurred())

			fexec.AddFakeCmdsNoOutputNoError([]string{
				"ovn-nbctl --timeout=15 --data=bare --no-heading --columns=name,other-config find logical_switch other-config:subnet!=_",
			})

			fexec.AddFakeCmdsNoOutputNoError([]string{
				"ovn-nbctl --timeout=15 --may-exist lrp-add ovn_cluster_router rtos-" + nodeName + " " + nodeLRPMAC + " " + masterGWCIDR,
<<<<<<< HEAD
				"ovn-nbctl --timeout=15 -- --may-exist ls-add " + nodeName + " -- set logical_switch " + nodeName + " other-config:subnet=" + nodeSubnet + " other-config:exclude_ips=" + masterMgmtPortIP + ".." + masterHOPortIP + " external-ids:gateway_ip=" + masterGWCIDR,
=======
				"ovn-nbctl --timeout=15 -- --may-exist ls-add " + nodeName + " -- set logical_switch " + nodeName + " other-config:subnet=" + nodeSubnet + " other-config:exclude_ips=" + masterMgmtPortIP + ".." + masterHOPortIP,
>>>>>>> 7de2075c
				"ovn-nbctl --timeout=15 -- --may-exist lsp-add " + nodeName + " stor-" + nodeName + " -- set logical_switch_port stor-" + nodeName + " type=router options:router-port=rtos-" + nodeName + " addresses=\"" + nodeLRPMAC + "\"",
				"ovn-nbctl --timeout=15 set logical_switch " + nodeName + " load_balancer=" + tcpLBUUID,
				"ovn-nbctl --timeout=15 add logical_switch " + nodeName + " load_balancer " + udpLBUUID,
				"ovn-nbctl --timeout=15 -- --may-exist lsp-add " + nodeName + " k8s-" + nodeName + " -- lsp-set-addresses " + "k8s-" + nodeName + " " + brLocalnetMAC + " " + masterMgmtPortIP,
<<<<<<< HEAD
			})
			fexec.AddFakeCmd(&ovntest.ExpectedCmd{
				Cmd:    "ovn-nbctl --timeout=15 lsp-list " + nodeName,
				Output: "29df5ce5-2802-4ee5-891f-4fb27ca776e9 (k8s-" + nodeName + ")",
			})
			fexec.AddFakeCmdsNoOutputNoError([]string{
				"ovn-nbctl --timeout=15 -- --if-exists set logical_switch " + nodeName + " other-config:exclude_ips=" + masterHOPortIP,
=======
>>>>>>> 7de2075c
				"ovn-nbctl --timeout=15 --may-exist acl-add " + nodeName + " to-lport 1001 ip4.src==" + masterMgmtPortIP + " allow-related",
			})
			fexec.AddFakeCmd(&ovntest.ExpectedCmd{
				Cmd:    "ovn-nbctl --timeout=15 lsp-list " + nodeName,
				Output: "29df5ce5-2802-4ee5-891f-4fb27ca776e9 (k8s-" + nodeName + ")",
			})
			fexec.AddFakeCmdsNoOutputNoError([]string{
				"ovn-nbctl --timeout=15 -- --if-exists set logical_switch " + nodeName + " other-config:exclude_ips=" + masterHOPortIP,
			})
			joinSwitch := "join_" + nodeName
			fexec.AddFakeCmdsNoOutputNoError([]string{
				"ovn-nbctl --timeout=15 -- --may-exist lr-add " + gwRouter + " -- set logical_router " + gwRouter + " options:chassis=" + systemID + " external_ids:physical_ip=169.254.33.2",
				"ovn-nbctl --timeout=15 -- --may-exist ls-add " + joinSwitch,
				"ovn-nbctl --timeout=15 -- --may-exist lsp-add " + joinSwitch + " jtor-" + gwRouter + " -- set logical_switch_port jtor-" + gwRouter + " type=router options:router-port=rtoj-" + gwRouter + " addresses=router",
				"ovn-nbctl --timeout=15 -- --may-exist lrp-add " + gwRouter + " rtoj-" + gwRouter + " " + lrpMAC + " " + lrpIP + "/29",
				"ovn-nbctl --timeout=15 -- --may-exist lsp-add " + joinSwitch + " jtod-" + nodeName + " -- set logical_switch_port jtod-" + nodeName + " type=router options:router-port=dtoj-" + nodeName + " addresses=router",
				"ovn-nbctl --timeout=15 -- --may-exist lrp-add " + clusterRouter + " dtoj-" + nodeName + " " + drLrpMAC + " " + drLrpIP + "/29",
			})
			fexec.AddFakeCmdsNoOutputNoError([]string{
				"ovn-nbctl --timeout=15 set logical_router " + gwRouter + " options:lb_force_snat_ip=" + lrpIP,
				"ovn-nbctl --timeout=15 --may-exist lr-route-add " + gwRouter + " " + clusterCIDR + " " + drLrpIP,
			})
			addNodeportLBs(fexec, nodeName, tcpLBUUID, udpLBUUID)
			fexec.AddFakeCmdsNoOutputNoError([]string{
				"ovn-nbctl --timeout=15 --may-exist ls-add ext_" + nodeName,
			})
			fexec.AddFakeCmdsNoOutputNoError([]string{
				"ovn-nbctl --timeout=15 -- --may-exist lsp-add ext_" + nodeName + " br-local_" + nodeName + " -- lsp-set-addresses br-local_" + nodeName + " unknown -- lsp-set-type br-local_" + nodeName + " localnet -- lsp-set-options br-local_" + nodeName + " network_name=" + util.PhysicalNetworkName,
				"ovn-nbctl --timeout=15 -- --if-exists lrp-del rtoe-" + gwRouter + " -- lrp-add " + gwRouter + " rtoe-" + gwRouter + " " + brLocalnetMAC + " 169.254.33.2/24 -- set logical_router_port rtoe-" + gwRouter + " external-ids:gateway-physical-ip=yes",
				"ovn-nbctl --timeout=15 -- --may-exist lsp-add ext_" + nodeName + " etor-" + gwRouter + " -- set logical_switch_port etor-" + gwRouter + " type=router options:router-port=rtoe-" + gwRouter + " addresses=\"" + brLocalnetMAC + "\"",
				"ovn-nbctl --timeout=15 --may-exist lr-route-add " + gwRouter + " 0.0.0.0/0 169.254.33.1 rtoe-" + gwRouter,
				"ovn-nbctl --timeout=15 --may-exist --policy=src-ip lr-route-add " + clusterRouter + " " + nodeSubnet + " " + lrpIP,
				"ovn-nbctl --timeout=15 --may-exist lr-nat-add " + gwRouter + " snat 169.254.33.2 " + clusterCIDR,
			})

			//fexec.AddFakeCmdsNoOutputNoError([]string{
			//	"ovn-nbctl --timeout=15 --data=bare --no-heading --columns=_uuid find load_balancer external_ids:TCP_lb_gateway_router=GR_" + nodeName,
			//})
			fexec.AddFakeCmd(&ovntest.ExpectedCmd{
				Cmd:    "ovn-nbctl --timeout=15 --data=bare --no-heading --columns=_uuid find load_balancer external_ids:TCP_lb_gateway_router=GR_" + nodeName,
				Output: tcpLBUUID,
			})
			fexec.AddFakeCmd(&ovntest.ExpectedCmd{
				Cmd:    "ovn-nbctl --timeout=15 --data=bare --no-heading --columns=_uuid find load_balancer external_ids:UDP_lb_gateway_router=GR_" + nodeName,
				Output: udpLBUUID,
			})
			fexec.AddFakeCmd(&ovntest.ExpectedCmd{
				Cmd:    "ovn-nbctl --timeout=15 get logical_router GR_" + nodeName + " external_ids:physical_ip",
				Output: "169.254.33.2",
			})
			fexec.AddFakeCmdsNoOutputNoError([]string{
				"ovn-nbctl --timeout=15 -- --may-exist lr-add " + gwRouter + " -- set logical_router " + gwRouter + " options:chassis=" + systemID + " external_ids:physical_ip=169.254.33.2",
				"ovn-nbctl --timeout=15 -- --may-exist ls-add " + joinSwitch,
				"ovn-nbctl --timeout=15 -- --may-exist lsp-add " + joinSwitch + " jtor-" + gwRouter + " -- set logical_switch_port jtor-" + gwRouter + " type=router options:router-port=rtoj-" + gwRouter + " addresses=router",
				"ovn-nbctl --timeout=15 -- --may-exist lrp-add " + gwRouter + " rtoj-" + gwRouter + " " + lrpMAC + " " + lrpIP + "/29",
				"ovn-nbctl --timeout=15 -- --may-exist lsp-add " + joinSwitch + " jtod-" + nodeName + " -- set logical_switch_port jtod-" + nodeName + " type=router options:router-port=dtoj-" + nodeName + " addresses=router",
				"ovn-nbctl --timeout=15 -- --may-exist lrp-add " + clusterRouter + " dtoj-" + nodeName + " " + drLrpMAC + " " + drLrpIP + "/29",
			})
			fexec.AddFakeCmdsNoOutputNoError([]string{
				"ovn-nbctl --timeout=15 set logical_router " + gwRouter + " options:lb_force_snat_ip=" + lrpIP,
				"ovn-nbctl --timeout=15 --may-exist lr-route-add " + gwRouter + " " + clusterCIDR + " " + drLrpIP,
			})
			addNodeportLBs(fexec, nodeName, tcpLBUUID, udpLBUUID)
			fexec.AddFakeCmdsNoOutputNoError([]string{
				"ovn-nbctl --timeout=15 --may-exist ls-add ext_" + nodeName,
			})
			fexec.AddFakeCmdsNoOutputNoError([]string{
				"ovn-nbctl --timeout=15 -- --may-exist lsp-add ext_" + nodeName + " br-local_" + nodeName + " -- lsp-set-addresses br-local_" + nodeName + " unknown -- lsp-set-type br-local_" + nodeName + " localnet -- lsp-set-options br-local_" + nodeName + " network_name=" + util.PhysicalNetworkName,
				"ovn-nbctl --timeout=15 -- --if-exists lrp-del rtoe-" + gwRouter + " -- lrp-add " + gwRouter + " rtoe-" + gwRouter + " " + brLocalnetMAC + " 169.254.33.2/24 -- set logical_router_port rtoe-" + gwRouter + " external-ids:gateway-physical-ip=yes",
				"ovn-nbctl --timeout=15 -- --may-exist lsp-add ext_" + nodeName + " etor-" + gwRouter + " -- set logical_switch_port etor-" + gwRouter + " type=router options:router-port=rtoe-" + gwRouter + " addresses=\"" + brLocalnetMAC + "\"",
				"ovn-nbctl --timeout=15 --may-exist lr-route-add " + gwRouter + " 0.0.0.0/0 169.254.33.1 rtoe-" + gwRouter,
				"ovn-nbctl --timeout=15 --may-exist --policy=src-ip lr-route-add " + clusterRouter + " " + nodeSubnet + " " + lrpIP,
				"ovn-nbctl --timeout=15 --may-exist lr-nat-add " + gwRouter + " snat 169.254.33.2 " + clusterCIDR,
			})

			fexec.AddFakeCmd(&ovntest.ExpectedCmd{
				Cmd:    "ovn-nbctl --timeout=15 --data=bare --no-heading --columns=_uuid find load_balancer external_ids:TCP_lb_gateway_router=GR_" + nodeName,
				Output: tcpLBUUID,
			})
			fexec.AddFakeCmd(&ovntest.ExpectedCmd{
				Cmd:    "ovn-nbctl --timeout=15 --data=bare --no-heading --columns=_uuid find load_balancer external_ids:UDP_lb_gateway_router=GR_" + nodeName,
				Output: udpLBUUID,
			})
			fexec.AddFakeCmd(&ovntest.ExpectedCmd{
				Cmd:    "ovn-nbctl --timeout=15 get logical_router GR_" + nodeName + " external_ids:physical_ip",
				Output: "169.254.33.2",
			})

			stop := make(chan struct{})
			wf, err := factory.NewWatchFactory(fakeClient, stop)
			Expect(err).NotTo(HaveOccurred())
			defer close(stop)

			clusterController := NewOvnController(fakeClient, wf, nil)
			Expect(clusterController).NotTo(BeNil())
			clusterController.TCPLoadBalancerUUID = tcpLBUUID
			clusterController.UDPLoadBalancerUUID = udpLBUUID
			_ = clusterController.joinSubnetAllocator.AddNetworkRange("100.64.0.0/16", 3)

			// Let the real code run and ensure OVN database sync
			err = clusterController.WatchNodes(nil)
			Expect(err).NotTo(HaveOccurred())

			_, subnet, err := net.ParseCIDR(nodeSubnet)
			Expect(err).NotTo(HaveOccurred())
			err = clusterController.syncGatewayLogicalNetwork(&testNode, l3GatewayConfig, subnet.String())
			Expect(err).NotTo(HaveOccurred())

			Expect(fexec.CalledMatchesExpected()).To(BeTrue(), fexec.ErrorDesc)
			return nil
		}

		err := app.Run([]string{
			app.Name,
			"-cluster-subnets=" + clusterCIDR,
			"--init-gateways",
			"--gateway-local",
			"--nodeport",
		})
		Expect(err).NotTo(HaveOccurred())
	})

	It("sets up a shared gateway", func() {
		app.Action = func(ctx *cli.Context) error {
			const (
				nodeName               string = "node1"
				nodeLRPMAC             string = "0A:58:0A:01:01:01"
				joinSubnet             string = "100.64.0.0/29"
				lrpMAC                 string = "0A:58:64:40:00:01"
				lrpIP                  string = "100.64.0.1"
				drLrpMAC               string = "0A:58:64:40:00:02"
				drLrpIP                string = "100.64.0.2"
				physicalBridgeMAC      string = "11:22:33:44:55:66"
				lrpCIDR                string = lrpIP + "/16"
				clusterRouter          string = util.OvnClusterRouter
				systemID               string = "cb9ec8fa-b409-4ef3-9f42-d9283c47aac6"
				tcpLBUUID              string = "d2e858b2-cb5a-441b-a670-ed450f79a91f"
				udpLBUUID              string = "12832f14-eb0f-44d4-b8db-4cccbc73c792"
				nodeSubnet             string = "10.1.1.0/24"
				gwRouter               string = "GR_" + nodeName
				clusterIPNet           string = "10.1.0.0"
				clusterCIDR            string = clusterIPNet + "/16"
				nodeIPMask             string = "172.16.16.2/32"
				physicalGatewayIPMask  string = "172.16.16.2/24"
				physicalGatewayIP      string = "172.16.16.2"
				physicalGatewayNextHop string = "172.16.16.1"
				physicalBridgeName     string = "br-eth0"
				nodeGWIP               string = "10.1.1.1/24"
				nodeMgmtPortIP         string = "10.1.1.2"
				nodeMgmtPortMAC        string = "0A:58:0A:01:01:02"
				nodeHOPortIP           string = "10.1.1.3"
			)

			ifaceID := physicalBridgeName + "_" + nodeName
			l3GatewayConfig := map[string]string{
				OvnNodeGatewayMode:       string(config.GatewayModeShared),
				OvnNodeGatewayVlanID:     "1024",
				OvnNodeGatewayIfaceID:    ifaceID,
				OvnNodeGatewayMacAddress: physicalBridgeMAC,
				OvnNodeGatewayIP:         physicalGatewayIPMask,
				OvnNodeGatewayNextHop:    physicalGatewayNextHop,
				OvnNodePortEnable:        "true",
			}
			bytes, err := json.Marshal(map[string]map[string]string{"default": l3GatewayConfig})
			Expect(err).NotTo(HaveOccurred())
			testNode := v1.Node{ObjectMeta: metav1.ObjectMeta{
				Name: nodeName,
				Annotations: map[string]string{
					OvnNodeManagementPortMacAddress: nodeMgmtPortMAC,
					OvnNodeSubnets:                  fmt.Sprintf(`{"default": "%s"}`, nodeSubnet),
					OvnNodeJoinSubnets:              fmt.Sprintf(`{"default": "%s"}`, joinSubnet),
					OvnNodeL3GatewayConfig:          string(bytes),
					OvnNodeChassisID:                systemID,
				},
			}}

			fakeClient := fake.NewSimpleClientset(&v1.NodeList{
				Items: []v1.Node{testNode},
			})

			fexec := ovntest.NewFakeExec()
			err = util.SetExec(fexec)
			Expect(err).NotTo(HaveOccurred())

			_, err = config.InitConfig(ctx, fexec, nil)
			Expect(err).NotTo(HaveOccurred())

			fexec.AddFakeCmdsNoOutputNoError([]string{
				"ovn-nbctl --timeout=15 --data=bare --no-heading --columns=name,other-config find logical_switch other-config:subnet!=_",
			})

			fexec.AddFakeCmdsNoOutputNoError([]string{
				"ovn-nbctl --timeout=15 --may-exist lrp-add ovn_cluster_router rtos-" + nodeName + " " + nodeLRPMAC + " " + nodeGWIP,
<<<<<<< HEAD
				"ovn-nbctl --timeout=15 -- --may-exist ls-add " + nodeName + " -- set logical_switch " + nodeName + " other-config:subnet=" + nodeSubnet + " other-config:exclude_ips=" + nodeMgmtPortIP + ".." + nodeHOPortIP + " external-ids:gateway_ip=" + nodeGWIP,
=======
				"ovn-nbctl --timeout=15 -- --may-exist ls-add " + nodeName + " -- set logical_switch " + nodeName + " other-config:subnet=" + nodeSubnet + " other-config:exclude_ips=" + nodeMgmtPortIP + ".." + nodeHOPortIP,
>>>>>>> 7de2075c
				"ovn-nbctl --timeout=15 -- --may-exist lsp-add " + nodeName + " stor-" + nodeName + " -- set logical_switch_port stor-" + nodeName + " type=router options:router-port=rtos-" + nodeName + " addresses=\"" + nodeLRPMAC + "\"",
				"ovn-nbctl --timeout=15 set logical_switch " + nodeName + " load_balancer=" + tcpLBUUID,
				"ovn-nbctl --timeout=15 add logical_switch " + nodeName + " load_balancer " + udpLBUUID,
				"ovn-nbctl --timeout=15 -- --may-exist lsp-add " + nodeName + " k8s-" + nodeName + " -- lsp-set-addresses " + "k8s-" + nodeName + " " + nodeMgmtPortMAC + " " + nodeMgmtPortIP,
<<<<<<< HEAD
			})
			fexec.AddFakeCmd(&ovntest.ExpectedCmd{
				Cmd:    "ovn-nbctl --timeout=15 lsp-list " + nodeName,
				Output: "29df5ce5-2802-4ee5-891f-4fb27ca776e9 (k8s-" + nodeName + ")",
=======
				"ovn-nbctl --timeout=15 --may-exist acl-add " + nodeName + " to-lport 1001 ip4.src==" + nodeMgmtPortIP + " allow-related",
>>>>>>> 7de2075c
			})
			fexec.AddFakeCmd(&ovntest.ExpectedCmd{
				Cmd:    "ovn-nbctl --timeout=15 lsp-list " + nodeName,
				Output: "29df5ce5-2802-4ee5-891f-4fb27ca776e9 (k8s-" + nodeName + ")",
			})
			joinSwitch := "join_" + nodeName
			fexec.AddFakeCmdsNoOutputNoError([]string{
				"ovn-nbctl --timeout=15 -- --if-exists set logical_switch " + nodeName + " other-config:exclude_ips=" + nodeHOPortIP,
<<<<<<< HEAD
				"ovn-nbctl --timeout=15 --may-exist acl-add " + nodeName + " to-lport 1001 ip4.src==" + nodeMgmtPortIP + " allow-related",
=======
>>>>>>> 7de2075c
				"ovn-nbctl --timeout=15 -- --may-exist lr-add " + gwRouter + " -- set logical_router " + gwRouter + " options:chassis=" + systemID + " external_ids:physical_ip=" + physicalGatewayIP,
				"ovn-nbctl --timeout=15 -- --may-exist ls-add " + joinSwitch,
				"ovn-nbctl --timeout=15 -- --may-exist lsp-add " + joinSwitch + " jtor-" + gwRouter + " -- set logical_switch_port jtor-" + gwRouter + " type=router options:router-port=rtoj-" + gwRouter + " addresses=router",
				"ovn-nbctl --timeout=15 -- --may-exist lrp-add " + gwRouter + " rtoj-" + gwRouter + " " + lrpMAC + " " + lrpIP + "/29",
				"ovn-nbctl --timeout=15 -- --may-exist lsp-add " + joinSwitch + " jtod-" + nodeName + " -- set logical_switch_port jtod-" + nodeName + " type=router options:router-port=dtoj-" + nodeName + " addresses=router",
				"ovn-nbctl --timeout=15 -- --may-exist lrp-add " + clusterRouter + " dtoj-" + nodeName + " " + drLrpMAC + " " + drLrpIP + "/29",
			})
			fexec.AddFakeCmdsNoOutputNoError([]string{
				"ovn-nbctl --timeout=15 set logical_router " + gwRouter + " options:lb_force_snat_ip=" + lrpIP,
				"ovn-nbctl --timeout=15 --may-exist lr-route-add " + gwRouter + " " + clusterCIDR + " " + drLrpIP,
			})
			addNodeportLBs(fexec, nodeName, tcpLBUUID, udpLBUUID)
			fexec.AddFakeCmdsNoOutputNoError([]string{
				"ovn-nbctl --timeout=15 --may-exist ls-add ext_" + nodeName,
			})
			fexec.AddFakeCmdsNoOutputNoError([]string{
				"ovn-nbctl --timeout=15 -- --may-exist lsp-add ext_" + nodeName + " br-eth0_" + nodeName + " -- lsp-set-addresses br-eth0_" + nodeName + " unknown -- lsp-set-type br-eth0_" + nodeName + " localnet -- lsp-set-options br-eth0_" + nodeName + " network_name=" + util.PhysicalNetworkName + " -- set logical_switch_port br-eth0_" + nodeName + " tag_request=" + "1024",
				"ovn-nbctl --timeout=15 -- --if-exists lrp-del rtoe-" + gwRouter + " -- lrp-add " + gwRouter + " rtoe-" + gwRouter + " " + physicalBridgeMAC + " " + physicalGatewayIPMask + " -- set logical_router_port rtoe-" + gwRouter + " external-ids:gateway-physical-ip=yes",
				"ovn-nbctl --timeout=15 -- --may-exist lsp-add ext_" + nodeName + " etor-" + gwRouter + " -- set logical_switch_port etor-" + gwRouter + " type=router options:router-port=rtoe-" + gwRouter + " addresses=\"" + physicalBridgeMAC + "\"",
				"ovn-nbctl --timeout=15 --may-exist lr-route-add " + gwRouter + " 0.0.0.0/0 " + physicalGatewayNextHop + " rtoe-" + gwRouter,
				"ovn-nbctl --timeout=15 --may-exist --policy=src-ip lr-route-add " + clusterRouter + " " + nodeSubnet + " " + lrpIP,
				"ovn-nbctl --timeout=15 --may-exist lr-nat-add " + gwRouter + " snat " + physicalGatewayIP + " " + clusterCIDR,
			})

			fexec.AddFakeCmdsNoOutputNoError([]string{
				"ovn-nbctl --timeout=15 --may-exist lr-route-add " + clusterRouter + " " + nodeIPMask + " " + nodeMgmtPortIP,
			})

			fexec.AddFakeCmd(&ovntest.ExpectedCmd{
				Cmd:    "ovn-nbctl --timeout=15 --data=bare --no-heading --columns=_uuid find load_balancer external_ids:TCP_lb_gateway_router=GR_" + nodeName,
				Output: tcpLBUUID,
			})
			fexec.AddFakeCmd(&ovntest.ExpectedCmd{
				Cmd:    "ovn-nbctl --timeout=15 --data=bare --no-heading --columns=_uuid find load_balancer external_ids:UDP_lb_gateway_router=GR_" + nodeName,
				Output: udpLBUUID,
			})
			fexec.AddFakeCmd(&ovntest.ExpectedCmd{
				Cmd:    "ovn-nbctl --timeout=15 get logical_router GR_" + nodeName + " external_ids:physical_ip",
				Output: "169.254.33.2",
			})
			fexec.AddFakeCmdsNoOutputNoError([]string{
				"ovn-nbctl --timeout=15 -- --may-exist lr-add " + gwRouter + " -- set logical_router " + gwRouter + " options:chassis=" + systemID + " external_ids:physical_ip=" + physicalGatewayIP,
				"ovn-nbctl --timeout=15 -- --may-exist ls-add " + joinSwitch,
				"ovn-nbctl --timeout=15 -- --may-exist lsp-add " + joinSwitch + " jtor-" + gwRouter + " -- set logical_switch_port jtor-" + gwRouter + " type=router options:router-port=rtoj-" + gwRouter + " addresses=router",
				"ovn-nbctl --timeout=15 -- --may-exist lrp-add " + gwRouter + " rtoj-" + gwRouter + " " + lrpMAC + " " + lrpIP + "/29",
				"ovn-nbctl --timeout=15 -- --may-exist lsp-add " + joinSwitch + " jtod-" + nodeName + " -- set logical_switch_port jtod-" + nodeName + " type=router options:router-port=dtoj-" + nodeName + " addresses=router",
				"ovn-nbctl --timeout=15 -- --may-exist lrp-add " + clusterRouter + " dtoj-" + nodeName + " " + drLrpMAC + " " + drLrpIP + "/29",
			})

			fexec.AddFakeCmdsNoOutputNoError([]string{
				"ovn-nbctl --timeout=15 set logical_router " + gwRouter + " options:lb_force_snat_ip=" + lrpIP,
				"ovn-nbctl --timeout=15 --may-exist lr-route-add " + gwRouter + " " + clusterCIDR + " " + drLrpIP,
			})
			addNodeportLBs(fexec, nodeName, tcpLBUUID, udpLBUUID)
			fexec.AddFakeCmdsNoOutputNoError([]string{
				"ovn-nbctl --timeout=15 --may-exist ls-add ext_" + nodeName,
			})
			fexec.AddFakeCmdsNoOutputNoError([]string{
				"ovn-nbctl --timeout=15 -- --may-exist lsp-add ext_" + nodeName + " br-eth0_" + nodeName + " -- lsp-set-addresses br-eth0_" + nodeName + " unknown -- lsp-set-type br-eth0_" + nodeName + " localnet -- lsp-set-options br-eth0_" + nodeName + " network_name=" + util.PhysicalNetworkName + " -- set logical_switch_port br-eth0_" + nodeName + " tag_request=" + "1024",
				"ovn-nbctl --timeout=15 -- --if-exists lrp-del rtoe-" + gwRouter + " -- lrp-add " + gwRouter + " rtoe-" + gwRouter + " " + physicalBridgeMAC + " " + physicalGatewayIPMask + " -- set logical_router_port rtoe-" + gwRouter + " external-ids:gateway-physical-ip=yes",
				"ovn-nbctl --timeout=15 -- --may-exist lsp-add ext_" + nodeName + " etor-" + gwRouter + " -- set logical_switch_port etor-" + gwRouter + " type=router options:router-port=rtoe-" + gwRouter + " addresses=\"" + physicalBridgeMAC + "\"",
				"ovn-nbctl --timeout=15 --may-exist lr-route-add " + gwRouter + " 0.0.0.0/0 " + physicalGatewayNextHop + " rtoe-" + gwRouter,
				"ovn-nbctl --timeout=15 --may-exist --policy=src-ip lr-route-add " + clusterRouter + " " + nodeSubnet + " " + lrpIP,
				"ovn-nbctl --timeout=15 --may-exist lr-nat-add " + gwRouter + " snat " + physicalGatewayIP + " " + clusterCIDR,
			})

			fexec.AddFakeCmdsNoOutputNoError([]string{
				"ovn-nbctl --timeout=15 --may-exist lr-route-add " + clusterRouter + " " + nodeIPMask + " " + nodeMgmtPortIP,
			})

			fexec.AddFakeCmd(&ovntest.ExpectedCmd{
				Cmd:    "ovn-nbctl --timeout=15 --data=bare --no-heading --columns=_uuid find load_balancer external_ids:TCP_lb_gateway_router=GR_" + nodeName,
				Output: tcpLBUUID,
			})
			fexec.AddFakeCmd(&ovntest.ExpectedCmd{
				Cmd:    "ovn-nbctl --timeout=15 --data=bare --no-heading --columns=_uuid find load_balancer external_ids:UDP_lb_gateway_router=GR_" + nodeName,
				Output: udpLBUUID,
			})
			fexec.AddFakeCmd(&ovntest.ExpectedCmd{
				Cmd:    "ovn-nbctl --timeout=15 get logical_router GR_" + nodeName + " external_ids:physical_ip",
				Output: "169.254.33.2",
			})

			stop := make(chan struct{})
			wf, err := factory.NewWatchFactory(fakeClient, stop)
			Expect(err).NotTo(HaveOccurred())
			defer close(stop)

			clusterController := NewOvnController(fakeClient, wf, nil)
			Expect(clusterController).NotTo(BeNil())
			clusterController.TCPLoadBalancerUUID = tcpLBUUID
			clusterController.UDPLoadBalancerUUID = udpLBUUID
			_ = clusterController.joinSubnetAllocator.AddNetworkRange("100.64.0.0/16", 3)

			// Let the real code run and ensure OVN database sync
			err = clusterController.WatchNodes(nil)
			Expect(err).NotTo(HaveOccurred())

			_, subnet, err := net.ParseCIDR(nodeSubnet)
			Expect(err).NotTo(HaveOccurred())
			err = clusterController.syncGatewayLogicalNetwork(&testNode, l3GatewayConfig, subnet.String())
			Expect(err).NotTo(HaveOccurred())

			Expect(fexec.CalledMatchesExpected()).To(BeTrue(), fexec.ErrorDesc)
			return nil
		}

		err := app.Run([]string{
			app.Name,
			"-cluster-subnets=" + clusterCIDR,
			"--init-gateways",
			"--nodeport",
		})
		Expect(err).NotTo(HaveOccurred())
	})
})<|MERGE_RESOLUTION|>--- conflicted
+++ resolved
@@ -120,21 +120,14 @@
 	})
 	fexec.AddFakeCmdsNoOutputNoError([]string{
 		"ovn-nbctl --timeout=15 --may-exist lrp-add ovn_cluster_router rtos-" + nodeName + " " + lrpMAC + " " + gwCIDR,
-<<<<<<< HEAD
-		"ovn-nbctl --timeout=15 -- --may-exist ls-add " + nodeName + " -- set logical_switch " + nodeName + " other-config:subnet=" + nodeSubnet + " other-config:exclude_ips=" + nodeMgmtPortIP.String() + ".." + hybridOverlayIP.String() + " external-ids:gateway_ip=" + gwCIDR,
-=======
 		"ovn-nbctl --timeout=15 -- --may-exist ls-add " + nodeName + " -- set logical_switch " + nodeName + " other-config:subnet=" + nodeSubnet + " other-config:exclude_ips=" + nodeMgmtPortIP.String() + ".." + hybridOverlayIP.String(),
->>>>>>> 7de2075c
 		"ovn-nbctl --timeout=15 set logical_switch " + nodeName + " other-config:mcast_snoop=\"true\"",
 		"ovn-nbctl --timeout=15 set logical_switch " + nodeName + " other-config:mcast_querier=\"true\" other-config:mcast_eth_src=\"" + lrpMAC + "\" other-config:mcast_ip4_src=\"" + gwIP + "\"",
 		"ovn-nbctl --timeout=15 -- --may-exist lsp-add " + nodeName + " stor-" + nodeName + " -- set logical_switch_port stor-" + nodeName + " type=router options:router-port=rtos-" + nodeName + " addresses=\"" + lrpMAC + "\"",
 		"ovn-nbctl --timeout=15 set logical_switch " + nodeName + " load_balancer=" + tcpLBUUID,
 		"ovn-nbctl --timeout=15 add logical_switch " + nodeName + " load_balancer " + udpLBUUID,
 		"ovn-nbctl --timeout=15 -- --may-exist lsp-add " + nodeName + " k8s-" + nodeName + " -- lsp-set-addresses " + "k8s-" + nodeName + " " + mgmtMAC + " " + nodeMgmtPortIP.String(),
-<<<<<<< HEAD
-=======
 		"ovn-nbctl --timeout=15 --may-exist acl-add " + nodeName + " to-lport 1001 ip4.src==" + nodeMgmtPortIP.String() + " allow-related",
->>>>>>> 7de2075c
 	})
 	fexec.AddFakeCmd(&ovntest.ExpectedCmd{
 		Cmd:    "ovn-nbctl --timeout=15 lsp-list " + nodeName,
@@ -142,10 +135,6 @@
 	})
 	fexec.AddFakeCmdsNoOutputNoError([]string{
 		"ovn-nbctl --timeout=15 -- --if-exists set logical_switch " + nodeName + " other-config:exclude_ips=" + hybridOverlayIP.String(),
-<<<<<<< HEAD
-		"ovn-nbctl --timeout=15 --may-exist acl-add " + nodeName + " to-lport 1001 ip4.src==" + nodeMgmtPortIP.String() + " allow-related",
-=======
->>>>>>> 7de2075c
 	})
 
 	return fexec, tcpLBUUID, udpLBUUID
@@ -243,7 +232,7 @@
 			err = clusterController.StartClusterMaster("master")
 			Expect(err).NotTo(HaveOccurred())
 
-			err = clusterController.WatchNodes(nil)
+			err = clusterController.WatchNodes()
 			Expect(err).NotTo(HaveOccurred())
 
 			Expect(fexec.CalledMatchesExpected()).To(BeTrue(), fexec.ErrorDesc)
@@ -317,7 +306,7 @@
 			err = clusterController.StartClusterMaster("master")
 			Expect(err).NotTo(HaveOccurred())
 
-			err = clusterController.WatchNodes(nil)
+			err = clusterController.WatchNodes()
 			Expect(err).NotTo(HaveOccurred())
 
 			Expect(fexec.CalledMatchesExpected()).To(BeTrue(), fexec.ErrorDesc)
@@ -352,12 +341,8 @@
 				masterGWCIDR      string = "10.128.2.1/24"
 				masterMgmtPortIP  string = "10.128.2.2"
 				lrpMAC            string = "0A:58:0A:80:02:01"
-<<<<<<< HEAD
-=======
 				masterHOPortIP    string = "10.128.2.3"
->>>>>>> 7de2075c
 				masterMgmtPortMAC string = "00:00:00:55:66:77"
-				masterHOPortIP    string = "10.128.2.3"
 			)
 
 			fexec := ovntest.NewFakeExec()
@@ -415,25 +400,11 @@
 			// Kubernetes API nodes
 			fexec.AddFakeCmdsNoOutputNoError([]string{
 				"ovn-nbctl --timeout=15 --may-exist lrp-add ovn_cluster_router rtos-" + masterName + " " + lrpMAC + " " + masterGWCIDR,
-<<<<<<< HEAD
-				"ovn-nbctl --timeout=15 -- --may-exist ls-add " + masterName + " -- set logical_switch " + masterName + " other-config:subnet=" + masterSubnet + " other-config:exclude_ips=" + masterMgmtPortIP + ".." + masterHOPortIP + " external-ids:gateway_ip=" + masterGWCIDR,
-=======
 				"ovn-nbctl --timeout=15 -- --may-exist ls-add " + masterName + " -- set logical_switch " + masterName + " other-config:subnet=" + masterSubnet + " other-config:exclude_ips=" + masterMgmtPortIP + ".." + masterHOPortIP,
->>>>>>> 7de2075c
 				"ovn-nbctl --timeout=15 -- --may-exist lsp-add " + masterName + " stor-" + masterName + " -- set logical_switch_port stor-" + masterName + " type=router options:router-port=rtos-" + masterName + " addresses=\"" + lrpMAC + "\"",
 				"ovn-nbctl --timeout=15 set logical_switch " + masterName + " load_balancer=" + tcpLBUUID,
 				"ovn-nbctl --timeout=15 add logical_switch " + masterName + " load_balancer " + udpLBUUID,
 				"ovn-nbctl --timeout=15 -- --may-exist lsp-add " + masterName + " k8s-" + masterName + " -- lsp-set-addresses " + "k8s-" + masterName + " " + masterMgmtPortMAC + " " + masterMgmtPortIP,
-<<<<<<< HEAD
-			})
-			fexec.AddFakeCmd(&ovntest.ExpectedCmd{
-				Cmd:    "ovn-nbctl --timeout=15 lsp-list " + masterName,
-				Output: "29df5ce5-2802-4ee5-891f-4fb27ca776e9 (k8s-" + masterName + ")",
-			})
-			fexec.AddFakeCmdsNoOutputNoError([]string{
-				"ovn-nbctl --timeout=15 -- --if-exists set logical_switch " + masterName + " other-config:exclude_ips=" + masterHOPortIP,
-=======
->>>>>>> 7de2075c
 				"ovn-nbctl --timeout=15 --may-exist acl-add " + masterName + " to-lport 1001 ip4.src==" + masterMgmtPortIP + " allow-related",
 			})
 			fexec.AddFakeCmd(&ovntest.ExpectedCmd{
@@ -492,7 +463,7 @@
 			_ = clusterController.joinSubnetAllocator.AddNetworkRange("100.64.0.0/16", 3)
 
 			// Let the real code run and ensure OVN database sync
-			err = clusterController.WatchNodes(nil)
+			err = clusterController.WatchNodes()
 			Expect(err).NotTo(HaveOccurred())
 
 			Expect(fexec.CalledMatchesExpected()).To(BeTrue(), fexec.ErrorDesc)
@@ -598,25 +569,11 @@
 
 			fexec.AddFakeCmdsNoOutputNoError([]string{
 				"ovn-nbctl --timeout=15 --may-exist lrp-add ovn_cluster_router rtos-" + nodeName + " " + nodeLRPMAC + " " + masterGWCIDR,
-<<<<<<< HEAD
-				"ovn-nbctl --timeout=15 -- --may-exist ls-add " + nodeName + " -- set logical_switch " + nodeName + " other-config:subnet=" + nodeSubnet + " other-config:exclude_ips=" + masterMgmtPortIP + ".." + masterHOPortIP + " external-ids:gateway_ip=" + masterGWCIDR,
-=======
 				"ovn-nbctl --timeout=15 -- --may-exist ls-add " + nodeName + " -- set logical_switch " + nodeName + " other-config:subnet=" + nodeSubnet + " other-config:exclude_ips=" + masterMgmtPortIP + ".." + masterHOPortIP,
->>>>>>> 7de2075c
 				"ovn-nbctl --timeout=15 -- --may-exist lsp-add " + nodeName + " stor-" + nodeName + " -- set logical_switch_port stor-" + nodeName + " type=router options:router-port=rtos-" + nodeName + " addresses=\"" + nodeLRPMAC + "\"",
 				"ovn-nbctl --timeout=15 set logical_switch " + nodeName + " load_balancer=" + tcpLBUUID,
 				"ovn-nbctl --timeout=15 add logical_switch " + nodeName + " load_balancer " + udpLBUUID,
 				"ovn-nbctl --timeout=15 -- --may-exist lsp-add " + nodeName + " k8s-" + nodeName + " -- lsp-set-addresses " + "k8s-" + nodeName + " " + brLocalnetMAC + " " + masterMgmtPortIP,
-<<<<<<< HEAD
-			})
-			fexec.AddFakeCmd(&ovntest.ExpectedCmd{
-				Cmd:    "ovn-nbctl --timeout=15 lsp-list " + nodeName,
-				Output: "29df5ce5-2802-4ee5-891f-4fb27ca776e9 (k8s-" + nodeName + ")",
-			})
-			fexec.AddFakeCmdsNoOutputNoError([]string{
-				"ovn-nbctl --timeout=15 -- --if-exists set logical_switch " + nodeName + " other-config:exclude_ips=" + masterHOPortIP,
-=======
->>>>>>> 7de2075c
 				"ovn-nbctl --timeout=15 --may-exist acl-add " + nodeName + " to-lport 1001 ip4.src==" + masterMgmtPortIP + " allow-related",
 			})
 			fexec.AddFakeCmd(&ovntest.ExpectedCmd{
@@ -717,7 +674,7 @@
 			_ = clusterController.joinSubnetAllocator.AddNetworkRange("100.64.0.0/16", 3)
 
 			// Let the real code run and ensure OVN database sync
-			err = clusterController.WatchNodes(nil)
+			err = clusterController.WatchNodes()
 			Expect(err).NotTo(HaveOccurred())
 
 			_, subnet, err := net.ParseCIDR(nodeSubnet)
@@ -810,35 +767,20 @@
 
 			fexec.AddFakeCmdsNoOutputNoError([]string{
 				"ovn-nbctl --timeout=15 --may-exist lrp-add ovn_cluster_router rtos-" + nodeName + " " + nodeLRPMAC + " " + nodeGWIP,
-<<<<<<< HEAD
-				"ovn-nbctl --timeout=15 -- --may-exist ls-add " + nodeName + " -- set logical_switch " + nodeName + " other-config:subnet=" + nodeSubnet + " other-config:exclude_ips=" + nodeMgmtPortIP + ".." + nodeHOPortIP + " external-ids:gateway_ip=" + nodeGWIP,
-=======
 				"ovn-nbctl --timeout=15 -- --may-exist ls-add " + nodeName + " -- set logical_switch " + nodeName + " other-config:subnet=" + nodeSubnet + " other-config:exclude_ips=" + nodeMgmtPortIP + ".." + nodeHOPortIP,
->>>>>>> 7de2075c
 				"ovn-nbctl --timeout=15 -- --may-exist lsp-add " + nodeName + " stor-" + nodeName + " -- set logical_switch_port stor-" + nodeName + " type=router options:router-port=rtos-" + nodeName + " addresses=\"" + nodeLRPMAC + "\"",
 				"ovn-nbctl --timeout=15 set logical_switch " + nodeName + " load_balancer=" + tcpLBUUID,
 				"ovn-nbctl --timeout=15 add logical_switch " + nodeName + " load_balancer " + udpLBUUID,
 				"ovn-nbctl --timeout=15 -- --may-exist lsp-add " + nodeName + " k8s-" + nodeName + " -- lsp-set-addresses " + "k8s-" + nodeName + " " + nodeMgmtPortMAC + " " + nodeMgmtPortIP,
-<<<<<<< HEAD
+				"ovn-nbctl --timeout=15 --may-exist acl-add " + nodeName + " to-lport 1001 ip4.src==" + nodeMgmtPortIP + " allow-related",
 			})
 			fexec.AddFakeCmd(&ovntest.ExpectedCmd{
 				Cmd:    "ovn-nbctl --timeout=15 lsp-list " + nodeName,
 				Output: "29df5ce5-2802-4ee5-891f-4fb27ca776e9 (k8s-" + nodeName + ")",
-=======
-				"ovn-nbctl --timeout=15 --may-exist acl-add " + nodeName + " to-lport 1001 ip4.src==" + nodeMgmtPortIP + " allow-related",
->>>>>>> 7de2075c
-			})
-			fexec.AddFakeCmd(&ovntest.ExpectedCmd{
-				Cmd:    "ovn-nbctl --timeout=15 lsp-list " + nodeName,
-				Output: "29df5ce5-2802-4ee5-891f-4fb27ca776e9 (k8s-" + nodeName + ")",
 			})
 			joinSwitch := "join_" + nodeName
 			fexec.AddFakeCmdsNoOutputNoError([]string{
 				"ovn-nbctl --timeout=15 -- --if-exists set logical_switch " + nodeName + " other-config:exclude_ips=" + nodeHOPortIP,
-<<<<<<< HEAD
-				"ovn-nbctl --timeout=15 --may-exist acl-add " + nodeName + " to-lport 1001 ip4.src==" + nodeMgmtPortIP + " allow-related",
-=======
->>>>>>> 7de2075c
 				"ovn-nbctl --timeout=15 -- --may-exist lr-add " + gwRouter + " -- set logical_router " + gwRouter + " options:chassis=" + systemID + " external_ids:physical_ip=" + physicalGatewayIP,
 				"ovn-nbctl --timeout=15 -- --may-exist ls-add " + joinSwitch,
 				"ovn-nbctl --timeout=15 -- --may-exist lsp-add " + joinSwitch + " jtor-" + gwRouter + " -- set logical_switch_port jtor-" + gwRouter + " type=router options:router-port=rtoj-" + gwRouter + " addresses=router",
@@ -934,7 +876,7 @@
 			_ = clusterController.joinSubnetAllocator.AddNetworkRange("100.64.0.0/16", 3)
 
 			// Let the real code run and ensure OVN database sync
-			err = clusterController.WatchNodes(nil)
+			err = clusterController.WatchNodes()
 			Expect(err).NotTo(HaveOccurred())
 
 			_, subnet, err := net.ParseCIDR(nodeSubnet)
